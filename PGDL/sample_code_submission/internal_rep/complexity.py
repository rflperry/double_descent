
import numpy as np
import tensorflow as tf
from tensorflow import keras
from collections import defaultdict

import numba
from tqdm import tqdm
import datetime

from tensorflow.keras.models import load_model
import matplotlib.pyplot as plt
from scipy.stats import * 

from tensorflow.keras import backend as K

from keras.utils import multi_gpu_model

from .matrix_funcs import get_matrix_from_poly, compute_complexity


def complexity(model, dataset, program_dir, mid=None, measure = 'KF-kernel'):
	'''
	Wrapper Complexity Function to combine various complexity measures

	Parameters
	----------
	model : tf.keras.Model()
		The Keras model for which the complexity measure is to be computed
	dataset : tf.data.Dataset
		Dataset object from PGDL data loader
	program_dir : str, optional
		The program directory to store and retrieve additional data
	measure : str, optional
		The complexity measure to compute

	Returns
	-------
	float
		complexity measure
	'''

	########## INTERNAL REPRESENTATION ################# 
	# if measure == 'Schatten':
	complexityScore = complexityIR(model, dataset, mid=None, program_dir=program_dir, method=measure)
	# else:
		# complexityScore = complexityIR(model, dataset, program_dir=program_dir)
		
	print('-------Final Scores---------', complexityScore)
	return complexityScore



<<<<<<< HEAD

<<<<<<< HEAD
def complexityIR(model, dataset, program_dir=None, method="h*"):
=======
def complexityIR(model, dataset, program_dir=None, method="KF-raw"):
>>>>>>> eda
=======
def complexityIR(model, dataset, method, mid=None, program_dir=None):
>>>>>>> 16a475f2

	'''
	Function to calculate internal representation based complexity measures

	Parameters
	----------
	model : tf.keras.Model()
		The Keras model for which the complexity measure is to be computed
	dataset : tf.data.Dataset
		Dataset object from PGDL data loader
	program_dir : str, optional
		The program directory to store and retrieve additional data

	Returns
	-------
	float
		complexity measure
	'''

<<<<<<< HEAD
<<<<<<< HEAD
	# try:
   	# 	model = multi_gpu_model(model)
	# except:
	# 	pass
=======
>>>>>>> 16a475f2

	layers = []	
	batch_size=500
	# poly_m = get_polytope(model, dataset, batch_size=batch_size)
<<<<<<< HEAD
	poly_m = binary_pattern_mat(model, dataset, batch_size=batch_size)
=======
	layers = []
	computeOver = 500
	batchSize = 50
	N = computeOver//batchSize
	
	print("******** Getting polytopes ", datetime.datetime.now().time())
	poly_m = get_polytope(model, dataset, computeOver=500, batchSize=50)
>>>>>>> eda
	# poly_m = polytope_activations(model, dataset)
	print("******** Polytope Shapes: ", poly_m.shape, np.unique(poly_m).shape) 

<<<<<<< HEAD
	L_mat = get_matrix_from_poly(model, dataset, poly_m, batch_size=batch_size)
=======
	print("******** Getting matrix ", datetime.datetime.now().time())
	L_mat, gen_err = ger_matrix_from_poly(model, dataset, poly_m)

	print("******** Getting complexity ", datetime.datetime.now().time())
>>>>>>> eda
=======
	poly_m = penultimate_activations(model, dataset, batch_size=batch_size)
	# poly_m = polytope_activations(model, dataset, batch_size=batch_size)
	# L_mat = get_matrix_from_poly(model, dataset, poly_m, batch_size=batch_size)
	L_mat = one_hot(poly_m)

>>>>>>> 16a475f2
	complexity_dict = compute_complexity(L_mat, k=1)

	if method in complexity_dict:
		score = np.array(complexity_dict[method]).squeeze()
		return score
	return -1

def get_polytope(model, dataset, batch_size=500):

	polytope_memberships_list = []

	
	# for batch in batches:
<<<<<<< HEAD
	for x, y in dataset.batch(batch_size):
=======
	print(dir(model.layers[0]))
	for x, y in tqdm(dataset.batch(500)): # parallelize
>>>>>>> eda

		batch_ = x
		n_prior_relus = 0
		
		with tf.GradientTape(persistent=True) as tape:
<<<<<<< HEAD
			intermediateVal = [batch_]
			polytope_memberships = np.zeros((len(x)))
=======
			polytope_memberships = []
>>>>>>> 16a475f2
			last_activations = batch_
			tape.watch(last_activations)
			for l, layer_ in enumerate(model.layers):
				if l == len(model.layers)-2:
					break

				preactivation = layer_(last_activations)
<<<<<<< HEAD
				binary_preactivation = (K.cast((preactivation > 0), "float"))
				
				n_layer_relus = np.product(binary_preactivation.shape[1:])

				polytope_memberships += np.tensordot(
					np.array(binary_preactivation).reshape(len(x), -1),
					2 ** (np.arange(0, n_layer_relus) + n_prior_relus),
					axes=1,
				)

				n_prior_relus += n_layer_relus

				# polytope_memberships.append(
				# 	np.unique(
				# 		np.array(binary_preactivation).reshape(len(x), -1),
				# 		axis=0,
				# 		return_inverse=True)[1].reshape(len(x), -1))
				last_activations = preactivation * binary_preactivation
<<<<<<< HEAD
			
=======
				if hasattr(layer_, 'activation'):
					binary_preactivation = (K.cast((preactivation > 0), "float"))
					polytope_memberships.append( np.array(binary_preactivation).reshape(len(x), -1))
					last_activations = preactivation * binary_preactivation
				else:
					last_activations = preactivation
		print("*-*-*-*", np.concatenate(polytope_memberships, axis = 1).shape)
>>>>>>> 16a475f2
		polytope_memberships = [np.tensordot(np.concatenate(polytope_memberships, axis = 1), 2 ** np.arange(0, np.shape(np.concatenate(polytope_memberships, axis = 1))[1]), axes = 1)]
		polytope_memberships_list.append(polytope_memberships[0])
		
		# break
		
	poly_m = np.hstack(polytope_memberships_list)
=======

		# polytope_memberships = np.tensordot(
		# 	np.concatenate(polytope_memberships, axis = 1),
		# 	2 ** np.arange(0, np.shape(np.concatenate(polytope_memberships, axis = 1))[1]),
		# 	axes = 1)
		polytope_memberships_list.append(polytope_memberships)
		# polytope_memberships_list.append(np.unique(
		# 				np.hstack(polytope_memberships),
		# 				axis=0,
		# 				return_inverse=True)[1])


	poly_m = np.unique(np.concatenate(polytope_memberships_list), return_inverse=True)[1]
>>>>>>> eda
	return poly_m


def one_hot(array):
    unique, inverse = np.unique(array, return_inverse=True)
    onehot = np.eye(unique.shape[0])[inverse]
    return onehot

def polytope_activations(model, dataset, batch_size, pool_layers=True):
	# print("**** hello")
	activations = []
	for x, y in dataset.batch(batch_size):
		n = len(x)
		acts = []
		for l, layer in enumerate(model.layers):
			if l == len(model.layers)-2:
				break
			if hasattr(layer, 'activation'):
				
				if True: #isinstance(layer.activation, tf.keras.activations.relu): #relu
					x = layer(x)
					# x = tf.keras.activations.relu(x)
					act = (K.cast((x > 0), "float"))
					acts.append( np.array(act, dtype=np.int8).reshape( len(x), -1) )

				elif layer.activation == tf.keras.activations.softmax: #softmax
					break
					# x = layer(x)
	                # act = (x.numpy() > 0.5).astype(int)
	                # activations.append(act)
				else: # other actvation
					x = layer(x) 
			elif pool_layers and hasattr(layer, '_name') and 'max_pooling2d' in layer._name:
				act = tf.nn.max_pool_with_argmax(
					x, layer.pool_size, layer.strides, layer.padding.upper()
				).argmax.numpy().reshape(n, -1)
				x = layer(x)
				acts.append(act)
			else: #no activation
				x = layer(x) 
		activations.append(np.concatenate(acts, axis = 1))
	polytope_memberships = [np.tensordot(np.concatenate(activations, axis = 0), 2 ** np.arange(0, np.shape(np.concatenate(activations, axis = 0))[1]), axes = 1)]

	return np.array(polytope_memberships[0])


def penultimate_activations(model, dataset, batch_size=500):
	# penultimate layer model
	penultimate_layer = K.function([model.layers[0].input],
									[model.layers[-4].output])
	activations = []
	binary_str = []

	for x, y in dataset.batch(batch_size):
		out = np.array( penultimate_layer([x])[0] > 0, dtype=np.int8).reshape(len(x), -1) 
		activations.append( out )
	polytope_memberships = [np.tensordot(np.concatenate(activations, axis = 0), 2 ** np.arange(0, np.shape(np.concatenate(activations, axis = 0))[1]), axes = 1)]
	return np.array(polytope_memberships[0])<|MERGE_RESOLUTION|>--- conflicted
+++ resolved
@@ -3,10 +3,6 @@
 import tensorflow as tf
 from tensorflow import keras
 from collections import defaultdict
-
-import numba
-from tqdm import tqdm
-import datetime
 
 from tensorflow.keras.models import load_model
 import matplotlib.pyplot as plt
@@ -51,16 +47,8 @@
 
 
 
-<<<<<<< HEAD
 
-<<<<<<< HEAD
-def complexityIR(model, dataset, program_dir=None, method="h*"):
-=======
-def complexityIR(model, dataset, program_dir=None, method="KF-raw"):
->>>>>>> eda
-=======
 def complexityIR(model, dataset, method, mid=None, program_dir=None):
->>>>>>> 16a475f2
 
 	'''
 	Function to calculate internal representation based complexity measures
@@ -80,47 +68,15 @@
 		complexity measure
 	'''
 
-<<<<<<< HEAD
-<<<<<<< HEAD
-	# try:
-   	# 	model = multi_gpu_model(model)
-	# except:
-	# 	pass
-=======
->>>>>>> 16a475f2
 
 	layers = []	
 	batch_size=500
 	# poly_m = get_polytope(model, dataset, batch_size=batch_size)
-<<<<<<< HEAD
-	poly_m = binary_pattern_mat(model, dataset, batch_size=batch_size)
-=======
-	layers = []
-	computeOver = 500
-	batchSize = 50
-	N = computeOver//batchSize
-	
-	print("******** Getting polytopes ", datetime.datetime.now().time())
-	poly_m = get_polytope(model, dataset, computeOver=500, batchSize=50)
->>>>>>> eda
-	# poly_m = polytope_activations(model, dataset)
-	print("******** Polytope Shapes: ", poly_m.shape, np.unique(poly_m).shape) 
-
-<<<<<<< HEAD
-	L_mat = get_matrix_from_poly(model, dataset, poly_m, batch_size=batch_size)
-=======
-	print("******** Getting matrix ", datetime.datetime.now().time())
-	L_mat, gen_err = ger_matrix_from_poly(model, dataset, poly_m)
-
-	print("******** Getting complexity ", datetime.datetime.now().time())
->>>>>>> eda
-=======
 	poly_m = penultimate_activations(model, dataset, batch_size=batch_size)
 	# poly_m = polytope_activations(model, dataset, batch_size=batch_size)
 	# L_mat = get_matrix_from_poly(model, dataset, poly_m, batch_size=batch_size)
 	L_mat = one_hot(poly_m)
 
->>>>>>> 16a475f2
 	complexity_dict = compute_complexity(L_mat, k=1)
 
 	if method in complexity_dict:
@@ -134,23 +90,12 @@
 
 	
 	# for batch in batches:
-<<<<<<< HEAD
 	for x, y in dataset.batch(batch_size):
-=======
-	print(dir(model.layers[0]))
-	for x, y in tqdm(dataset.batch(500)): # parallelize
->>>>>>> eda
 
 		batch_ = x
-		n_prior_relus = 0
 		
 		with tf.GradientTape(persistent=True) as tape:
-<<<<<<< HEAD
-			intermediateVal = [batch_]
-			polytope_memberships = np.zeros((len(x)))
-=======
 			polytope_memberships = []
->>>>>>> 16a475f2
 			last_activations = batch_
 			tape.watch(last_activations)
 			for l, layer_ in enumerate(model.layers):
@@ -158,28 +103,6 @@
 					break
 
 				preactivation = layer_(last_activations)
-<<<<<<< HEAD
-				binary_preactivation = (K.cast((preactivation > 0), "float"))
-				
-				n_layer_relus = np.product(binary_preactivation.shape[1:])
-
-				polytope_memberships += np.tensordot(
-					np.array(binary_preactivation).reshape(len(x), -1),
-					2 ** (np.arange(0, n_layer_relus) + n_prior_relus),
-					axes=1,
-				)
-
-				n_prior_relus += n_layer_relus
-
-				# polytope_memberships.append(
-				# 	np.unique(
-				# 		np.array(binary_preactivation).reshape(len(x), -1),
-				# 		axis=0,
-				# 		return_inverse=True)[1].reshape(len(x), -1))
-				last_activations = preactivation * binary_preactivation
-<<<<<<< HEAD
-			
-=======
 				if hasattr(layer_, 'activation'):
 					binary_preactivation = (K.cast((preactivation > 0), "float"))
 					polytope_memberships.append( np.array(binary_preactivation).reshape(len(x), -1))
@@ -187,28 +110,12 @@
 				else:
 					last_activations = preactivation
 		print("*-*-*-*", np.concatenate(polytope_memberships, axis = 1).shape)
->>>>>>> 16a475f2
 		polytope_memberships = [np.tensordot(np.concatenate(polytope_memberships, axis = 1), 2 ** np.arange(0, np.shape(np.concatenate(polytope_memberships, axis = 1))[1]), axes = 1)]
 		polytope_memberships_list.append(polytope_memberships[0])
 		
 		# break
 		
 	poly_m = np.hstack(polytope_memberships_list)
-=======
-
-		# polytope_memberships = np.tensordot(
-		# 	np.concatenate(polytope_memberships, axis = 1),
-		# 	2 ** np.arange(0, np.shape(np.concatenate(polytope_memberships, axis = 1))[1]),
-		# 	axes = 1)
-		polytope_memberships_list.append(polytope_memberships)
-		# polytope_memberships_list.append(np.unique(
-		# 				np.hstack(polytope_memberships),
-		# 				axis=0,
-		# 				return_inverse=True)[1])
-
-
-	poly_m = np.unique(np.concatenate(polytope_memberships_list), return_inverse=True)[1]
->>>>>>> eda
 	return poly_m
 
 
